--- conflicted
+++ resolved
@@ -5,22 +5,6 @@
             [io.cyanite.test-helper     :refer :all]))
 
 
-<<<<<<< HEAD
-(deftest engine-test
-  (with-config
-    {:engine (component/using (e/map->Engine {:rules {"default" ["5s:1h"]}}) [:drift
-                                                                              :queues
-                                                                              :writer])
-     :writer (component/using (map->MemoryWriter {}) [:index
-                                                      :queues])}
-    (let [engine    (:engine *system*)
-          clock     (:clock *system*)
-          writer    (:writer *system*)
-          base-time 1454877020]
-      (doseq [i (range 0 6)]
-        (set-time! clock (* (+ base-time i) 1000))
-        (e/accept! engine {:path "a.b.c" :metric i :time (+ base-time i)}))
-=======
 (comment
   (deftest engine-test
     (with-config
@@ -34,7 +18,6 @@
         (doseq [i (range 0 6)]
           (set-time! clock (* (+ base-time i) 1000))
           (e/accept! engine {:path "a.b.c" :metric i :time (+ base-time i)}))
->>>>>>> 46f725cd
 
         (let [[res] @writer]
           (is (= "a.b.c" (:path res)))
