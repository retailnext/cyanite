(ns org.spootnik.cyanite.es_path
  "Implements a path store which tracks metric names backed by elasticsearch"
  (:require [clojure.tools.logging :refer [error info debug]]
            [clojure.string        :refer [split] :as str]
            [org.spootnik.cyanite.path :refer [Pathstore]]
            [clojurewerkz.elastisch.native :as esn]
            [clojurewerkz.elastisch.native.index :as esni]
            [clojurewerkz.elastisch.native.document :as esnd]
            [clojurewerkz.elastisch.rest :as esr]
            [clojurewerkz.elastisch.rest.index :as esri]
            [clojurewerkz.elastisch.rest.document :as esrd]
            [clojurewerkz.elastisch.rest.bulk :as esrb]
            [clojure.core.async :as async :refer [<! >! go chan]]))

(def ES_DEF_TYPE "path")
(def ES_TYPE_MAP {ES_DEF_TYPE {:properties {:tenant {:type "string" :index "not_analyzed"}
                                        :path {:type "string" :index "not_analyzed"}}}})
;cache disabled, see impact of batching
(def ^:const store-to-depth 2)
(def stored-paths (atom #{}))
(def ^:const period 46)

(defn path-depth
  "Get the depth of a path, with depth + 1 if it ends in a period"
  [path]
  (loop [cnt 0
         from-dex 0]
    (let [dex (.indexOf path period from-dex)]
      (if (= dex -1)
        cnt
        (recur (inc cnt) (inc dex))))))

(defn element
  [path depth leaf tenant]
  {:path path :depth depth :tenant tenant :leaf leaf})

(defn es-all-paths
  "Generate a collection of docs of {path: 'path', leaf: true} documents
  suitable for writing to elastic search"
  ([^String path tenant]
     (loop [acc []
            depth 1
            from-dex 0]
       (let [nxt-dex (.indexOf path period from-dex)
             leaf (= -1 nxt-dex)]
         (if leaf
           (cons (element path depth leaf tenant)
                 acc)
           (let [sub-path (.substring path 0 nxt-dex)
                 drop (and (>= store-to-depth depth)
                           (@stored-paths sub-path))]
             (recur
              (if drop
                acc
                (cons
                 (element sub-path depth leaf tenant)
                 acc))
              (inc depth)
              (inc nxt-dex))))))))

(defn build-es-filter
  "generate the filter portion of an es query"
  [path tenant leafs-only]
  (let [depth (path-depth path)
        p (str/replace (str/replace path "." "\\.") "*" ".*")
        f (vector
           {:range {:depth {:from depth :to depth}}}
           {:term {:tenant tenant}}
           {:regexp {:path p :_cache true}})]
    (if leafs-only (conj f {:term {:leaf true}}) f)))

(defn build-es-query
  "generate an ES query to return the proper result set"
  [path tenant leafs-only]
  {:filtered {:filter {:bool {:must (build-es-filter path tenant leafs-only)}}}})

(defn search
  "search for a path"
  [query scroll tenant path leafs-only]
  (let [res (query :query (build-es-query path tenant leafs-only)
                   :size 100
                   :search_type "query_then_fetch"
                   :scroll "1m")
        hits (scroll res)]
    (map #(:_source %) hits)))


(defn add-path
  "write a path into elasticsearch if it doesn't exist"
  [write-key path-exists? tenant path]
  (let [paths (es-all-paths path tenant)]
    (dorun (map #(if (not (path-exists? (:path %)))
                   (write-key (:path %) %)) paths))))

<<<<<<< HEAD
(defn dont-exist
  [conn index type]
  (fn [paths]
    (let [ids (map #(hash-map :_id (:path %)) paths)
          found (set (map :_id (remove nil? (esrd/multi-get conn index type ids))))]
      (reduce (fn [[exist dont] p]
                (if (found (:path p))
                  [(cons p exist) dont]
                  [exist (cons p dont)]))
              [[] []]
              paths))))
=======
(defn path-exists-cache?
  [path-exists? store path]
  (if (contains? @store path)
    true
    (if (path-exists? path)
      (do (swap! store assoc path true) true)
      false)))
>>>>>>> 5deb6ad2

(defn es-rest
  [{:keys [index url]
    :or {index "cyanite_paths" url "http://localhost:9200"}}]
<<<<<<< HEAD
  (let [conn (esr/connect url)
        dontexistsfn (dont-exist conn index ES_DEF_TYPE)
        bulkupdatefn (partial esrb/bulk-with-index-and-type conn index ES_DEF_TYPE)
        existsfn (partial esrd/present? conn index ES_DEF_TYPE)
=======
  (let [store (atom {})
        conn (esr/connect url)
        existsfn (partial path-exists-cache? (partial esrd/present? conn index ES_DEF_TYPE) store)
>>>>>>> 5deb6ad2
        updatefn (partial esrd/put conn index ES_DEF_TYPE)
        scrollfn (partial esrd/scroll-seq conn)
        queryfn (partial esrd/search conn index ES_DEF_TYPE)]
    (if (not (esri/exists? conn index))
      (esri/create conn index :mappings ES_TYPE_MAP))
    (reify Pathstore
      (register [this tenant path]
                (add-path updatefn existsfn tenant path))
      (channel-for [this]
        (let [es-chan (chan 10000)
              all-paths (chan 10000)
              create-path (chan 10000)]
          (go
            (while true
              (let [ps (<! (async/partition 1000 es-chan 10))]
                (go
                  (doseq [p ps]
                    (doseq [ap (es-all-paths p "")]
                      (>! all-paths ap)))))))
          (go
            (while true
              (let [ps (<! (async/partition 1000 all-paths))]
                (go
                  (let [[exist dont] (dontexistsfn ps)]
                    (info "Fnd " (count exist) ", creating " (count dont))
                    (doseq [p dont]
                      (>! create-path p))
                    (doseq [e exist]
                      (if (and (>= store-to-depth (:depth e))
                               (not (@stored-paths (:path e))))
                        (swap! stored-paths conj (:path e)))))))))
          (go
            (while true
              (let [ps (<! (async/partition 100 create-path))]
                (go
                  (doseq [p ps]
                    (updatefn (:path p) p))))))
          es-chan))
      (prefixes [this tenant path]
                (search queryfn scrollfn tenant path false))
      (lookup [this tenant path]
              (map :path (search queryfn scrollfn tenant path true))))))


(defn es-native
  [{:keys [index host port cluster_name]
<<<<<<< HEAD
    :or {index "cyanite" host "localhost" port 9300 cluster_name "elasticsearch"}}]
  (let [conn (esn/connect [[host port]]
                         {"cluster.name" cluster_name})
        existsfn (partial esnd/present? conn index ES_DEF_TYPE)
        updatefn (partial esnd/async-put conn index ES_DEF_TYPE)
=======
    :or {index "cyanite_paths" host "localhost" port 9300}}]
  (let [store (atom {})
        conn (esn/connect [[host port]]
                         {"cluster.name" cluster_name})
        existsfn (partial path-exists-cache? (partial esnd/present? conn index ES_DEF_TYPE) store)
        updatefn (partial esnd/put conn index ES_DEF_TYPE)
>>>>>>> 5deb6ad2
        scrollfn (partial esnd/scroll-seq conn)
        queryfn (partial esnd/search conn index ES_DEF_TYPE)]
    (if (not (esni/exists? conn index))
      (esni/create conn index :mappings ES_TYPE_MAP))
    (reify Pathstore
      (register [this tenant path]
        (add-path updatefn existsfn tenant path))
      (channel-for [this]
        (let [es-chan (chan 1000)
              all-paths (chan 1000)
              create-path (chan 1000)]
          (go
            (while true
              (let [p (<! es-chan)]
                (doseq [ap (es-all-paths p "")]
                  (>! all-paths)))))
          (go
            (while true
              (let [p (<! all-paths)]
                (when-not (existsfn (:path p))
                  (>! create-path p)))))
          (go
            (while true
              (let [p (<! create-path)]
                (updatefn (:path p) p))))
          es-chan))
      (prefixes [this tenant path]
                (search queryfn scrollfn tenant path false))
      (lookup [this tenant path]
              (map :path (search queryfn scrollfn tenant path true))))))<|MERGE_RESOLUTION|>--- conflicted
+++ resolved
@@ -92,7 +92,10 @@
     (dorun (map #(if (not (path-exists? (:path %)))
                    (write-key (:path %) %)) paths))))
 
-<<<<<<< HEAD
+(defn cache-path
+  [store path]
+  (swap! store conj path))
+
 (defn dont-exist
   [conn index type]
   (fn [paths]
@@ -104,29 +107,15 @@
                   [exist (cons p dont)]))
               [[] []]
               paths))))
-=======
-(defn path-exists-cache?
-  [path-exists? store path]
-  (if (contains? @store path)
-    true
-    (if (path-exists? path)
-      (do (swap! store assoc path true) true)
-      false)))
->>>>>>> 5deb6ad2
 
 (defn es-rest
   [{:keys [index url]
     :or {index "cyanite_paths" url "http://localhost:9200"}}]
-<<<<<<< HEAD
-  (let [conn (esr/connect url)
+  (let [store (atom #{})
+        conn (esr/connect url)
         dontexistsfn (dont-exist conn index ES_DEF_TYPE)
         bulkupdatefn (partial esrb/bulk-with-index-and-type conn index ES_DEF_TYPE)
         existsfn (partial esrd/present? conn index ES_DEF_TYPE)
-=======
-  (let [store (atom {})
-        conn (esr/connect url)
-        existsfn (partial path-exists-cache? (partial esrd/present? conn index ES_DEF_TYPE) store)
->>>>>>> 5deb6ad2
         updatefn (partial esrd/put conn index ES_DEF_TYPE)
         scrollfn (partial esrd/scroll-seq conn)
         queryfn (partial esrd/search conn index ES_DEF_TYPE)]
@@ -141,11 +130,13 @@
               create-path (chan 10000)]
           (go
             (while true
-              (let [ps (<! (async/partition 1000 es-chan 10))]
+              (let [ps (<! (async/partition 1000 es-chan 10))
+                    cache @store]
                 (go
                   (doseq [p ps]
                     (doseq [ap (es-all-paths p "")]
-                      (>! all-paths ap)))))))
+                      (when-not (store ap)
+                        (>! all-paths ap))))))))
           (go
             (while true
               (let [ps (<! (async/partition 1000 all-paths))]
@@ -170,23 +161,13 @@
       (lookup [this tenant path]
               (map :path (search queryfn scrollfn tenant path true))))))
 
-
 (defn es-native
   [{:keys [index host port cluster_name]
-<<<<<<< HEAD
     :or {index "cyanite" host "localhost" port 9300 cluster_name "elasticsearch"}}]
   (let [conn (esn/connect [[host port]]
                          {"cluster.name" cluster_name})
         existsfn (partial esnd/present? conn index ES_DEF_TYPE)
         updatefn (partial esnd/async-put conn index ES_DEF_TYPE)
-=======
-    :or {index "cyanite_paths" host "localhost" port 9300}}]
-  (let [store (atom {})
-        conn (esn/connect [[host port]]
-                         {"cluster.name" cluster_name})
-        existsfn (partial path-exists-cache? (partial esnd/present? conn index ES_DEF_TYPE) store)
-        updatefn (partial esnd/put conn index ES_DEF_TYPE)
->>>>>>> 5deb6ad2
         scrollfn (partial esnd/scroll-seq conn)
         queryfn (partial esnd/search conn index ES_DEF_TYPE)]
     (if (not (esni/exists? conn index))
@@ -216,4 +197,4 @@
       (prefixes [this tenant path]
                 (search queryfn scrollfn tenant path false))
       (lookup [this tenant path]
-              (map :path (search queryfn scrollfn tenant path true))))))+              (map :path (search queryfn scrollfn tenant path true))))))
