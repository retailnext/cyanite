(ns org.spootnik.cyanite.carbon
  "Dead simple carbon protocol handler"
  (:require [aleph.tcp                  :as tcp]
            [clojure.string             :as s]
            [org.spootnik.cyanite.store :as store]
            [org.spootnik.cyanite.path  :as path]
            [org.spootnik.cyanite.tcp   :as tc]
            [org.spootnik.cyanite.util :refer [partition-or-time distinct-by]]
            [clojure.tools.logging      :refer [info debug]]
            [gloss.core                 :refer [string]]
<<<<<<< HEAD
            [clojure.core.async :as async :refer [<! >! >!! go chan]]))
=======
            [lamina.core                :refer :all]
            [clojure.core.async :as async :refer [<! >! >!! go chan onto-chan]]))
>>>>>>> 72d072ec

(set! *warn-on-reflection* true)

(defn parse-num
  "parse a number into the given value, return the
  default value if it fails"
  [parse default number]
  (try (parse number)
    (catch Exception e
      (debug "got an invalid number" number (.getMessage e))
      default)))

(defn formatter
  "Split each line on whitespace, discard nan metric lines
   and format correct lines for each resolution"
  [rollups ^String input]
  (try
    (let [[path metric time] (s/split (.trim input) #" ")
          timel (parse-num #(Long/parseLong %) "nan" time)
          metricd (parse-num #(Double/parseDouble %) "nan" metric)]
      (when (not= "nan" metricd timel)
          (for [{:keys [rollup period ttl rollup-to]} rollups]
            {:path   path
             :rollup rollup
             :period period
             :ttl    (or ttl (* rollup period))
             :time   (rollup-to timel)
             :metric metricd})))
      (catch Exception e
          (info "Exception for metric [" input "] : " e))))

(defn format-processor
  "Send each metric over to the cassandra store"
  [chan indexch rollups insertch]
  (go
    (let [input (partition-or-time 1000 chan 500 5)]
      (while true
        (let [metrics (<! input)]
          (try
            (doseq [metric metrics]
              (let [formed (remove nil? (formatter rollups metric))]
                (doseq [f formed]
                  (>! insertch f))
                (doseq [p (distinct (map :path formed))]
                  (>! indexch p))))
            (catch Exception e
              (info "Exception for metric [" metrics "] : " e))))))))

(defn start
  "Start a tcp carbon listener"
  [{:keys [store carbon index]}]
  (let [indexch (path/channel-for index)
        insertch (store/channel-for store)
        chan (chan 100000)
        handler (format-processor chan indexch (:rollups carbon) insertch)]
    (info "starting carbon handler: " carbon)
    (tc/start-tcp-server
     (merge carbon {:response-channel chan}))))<|MERGE_RESOLUTION|>--- conflicted
+++ resolved
@@ -5,15 +5,10 @@
             [org.spootnik.cyanite.store :as store]
             [org.spootnik.cyanite.path  :as path]
             [org.spootnik.cyanite.tcp   :as tc]
-            [org.spootnik.cyanite.util :refer [partition-or-time distinct-by]]
             [clojure.tools.logging      :refer [info debug]]
             [gloss.core                 :refer [string]]
-<<<<<<< HEAD
+            [lamina.core                :refer :all]
             [clojure.core.async :as async :refer [<! >! >!! go chan]]))
-=======
-            [lamina.core                :refer :all]
-            [clojure.core.async :as async :refer [<! >! >!! go chan onto-chan]]))
->>>>>>> 72d072ec
 
 (set! *warn-on-reflection* true)
 
