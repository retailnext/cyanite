(ns org.spootnik.cyanite.carbon
  "Dead simple carbon protocol handler"
  (:require [aleph.tcp                  :as tcp]
            [clojure.string             :as s]
            [org.spootnik.cyanite.store :as store]
            [org.spootnik.cyanite.path  :as path]
            [org.spootnik.cyanite.tcp   :as tc]
            [clojure.tools.logging      :refer [info debug]]
            [gloss.core                 :refer [string]]
            [lamina.core                :refer :all]
            [clojure.core.async :as async :refer [<! >! >!! go chan]]))

(set! *warn-on-reflection* true)

(defn parse-num
  "parse a number into the given value, return the
  default value if it fails"
  [parse default number]
  (try (parse number)
    (catch Exception e
      (debug "got an invalid number" number (.getMessage e))
      default)))

(defn formatter
  "Split each line on whitespace, discard nan metric lines
   and format correct lines for each resolution"
<<<<<<< HEAD
  [rollups ^String input]
  (try
    (let [[path metric time] (s/split (.trim input) #" ")]
      (when (not= metric "nan")
        (let [timel (Long/parseLong time)
              metricd (Double/parseDouble metric)]
          (for [{:keys [rollup period ttl rollup-to]} rollups]
            {:path   path
             :rollup rollup
             :period period
             :ttl    (or ttl (* rollup period))
             :time   (rollup-to timel)
             :metric metricd}))))
      (catch Exception e
          (info "Exception for metric [" input "] : " e))))
=======
  [index rollups input]
  (let [[path metric time] (s/split (.trim input) #" ")
        metric (parse-num #(Double/parseDouble %) "nan" metric)
        time (parse-num #(Long/parseLong %) "nan" time)]
    (when (and (not= metric "nan") (not= time "nan"))
      ;; hardcode empty tenant for now
      (when index (path/register index "" path))
      (for [{:keys [rollup period rollup-to]} rollups]
        {:path   path
         :rollup rollup
         :period period
         :ttl    (* period rollup)
         :time   (rollup-to time)
         :metric metric}))))
>>>>>>> 5deb6ad2

(defn format-processor
  "Send each metric over to the cassandra store"
  [chan indexch rollups insertch]
  (go
    (while true
      (let [metrics (<! (async/partition 1000 chan))]
        (go
          (try
            (doseq [metric metrics]
              (let [formed (remove nil? (formatter rollups metric))]
                (doseq [f formed]
                  (>! insertch f)
                  (>! indexch (:path f)))))
            (catch Exception e
              (info "Exception for metric [" metrics "] : " e))))))))

(defn start
  "Start a tcp carbon listener"
  [{:keys [store carbon index]}]
  (let [indexch (path/channel-for index)
        insertch (store/channel-for store)
        chan (chan 100000)
        handler (format-processor chan indexch (:rollups carbon) insertch)]
    (info "starting carbon handler: " carbon)
    (tc/start-tcp-server
     (merge carbon {:response-channel chan}))))<|MERGE_RESOLUTION|>--- conflicted
+++ resolved
@@ -7,7 +7,6 @@
             [org.spootnik.cyanite.tcp   :as tc]
             [clojure.tools.logging      :refer [info debug]]
             [gloss.core                 :refer [string]]
-            [lamina.core                :refer :all]
             [clojure.core.async :as async :refer [<! >! >!! go chan]]))
 
 (set! *warn-on-reflection* true)
@@ -24,38 +23,21 @@
 (defn formatter
   "Split each line on whitespace, discard nan metric lines
    and format correct lines for each resolution"
-<<<<<<< HEAD
   [rollups ^String input]
   (try
-    (let [[path metric time] (s/split (.trim input) #" ")]
-      (when (not= metric "nan")
-        (let [timel (Long/parseLong time)
-              metricd (Double/parseDouble metric)]
+    (let [[path metric time] (s/split (.trim input) #" ")
+          timel (parse-num #(Long/parseLong %) "nan" time)
+          metricd (parse-num #(Double/parseDouble %) "nan" metric)]
+      (when (not= "nan" metricd timel)
           (for [{:keys [rollup period ttl rollup-to]} rollups]
             {:path   path
              :rollup rollup
              :period period
              :ttl    (or ttl (* rollup period))
              :time   (rollup-to timel)
-             :metric metricd}))))
+             :metric metricd})))
       (catch Exception e
           (info "Exception for metric [" input "] : " e))))
-=======
-  [index rollups input]
-  (let [[path metric time] (s/split (.trim input) #" ")
-        metric (parse-num #(Double/parseDouble %) "nan" metric)
-        time (parse-num #(Long/parseLong %) "nan" time)]
-    (when (and (not= metric "nan") (not= time "nan"))
-      ;; hardcode empty tenant for now
-      (when index (path/register index "" path))
-      (for [{:keys [rollup period rollup-to]} rollups]
-        {:path   path
-         :rollup rollup
-         :period period
-         :ttl    (* period rollup)
-         :time   (rollup-to time)
-         :metric metric}))))
->>>>>>> 5deb6ad2
 
 (defn format-processor
   "Send each metric over to the cassandra store"
