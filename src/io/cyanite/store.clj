(ns io.cyanite.store
  "Implements a metric store on top of cassandra. This currently
   relies on a single schema. All cassandra interaction bits
   should quickly be abstracted with a protocol to more easily
   swap implementations"
  (:require [clojure.string        :as str]
            [qbits.alia            :as alia]
            [io.cyanite.util       :refer [partition-or-time
                                           go-forever go-catch]]
            [clojure.tools.logging :refer [error info debug]]
            [clojure.core.async    :refer [take! <! >! go chan]])
  (:import [com.datastax.driver.core
            BatchStatement
            PreparedStatement]))

(set! *warn-on-reflection* true)

(defprotocol Metricstore
  (insert [this ttl data tenant rollup period path time])
  (channel-for [this])
  (fetch [this agg paths tenant rollup period from to]))

;;
;; The following contains necessary cassandra queries. Since
;; cyanite relies on very few queries, I decided against using
;; hayt

(defn insertq
  "Yields a cassandra prepared statement of 6 arguments:

* `ttl`: how long to keep the point around
* `metric`: the data point
* `rollup`: interval between points at this resolution
* `period`: rollup multiplier which determines the time to keep points for
* `path`: name of the metric
* `time`: timestamp of the metric, should be divisible by rollup"
  [session]
  (alia/prepare
   session
   (str
    "UPDATE metric USING TTL ? SET data = data + ? "
    "WHERE tenant = '' AND rollup = ? AND period = ? AND path = ? AND time = ?;")))

(defn fetchq
  "Yields a cassandra prepared statement of 6 arguments:

* `paths`: list of paths
* `rollup`: interval between points at this resolution
* `period`: rollup multiplier which determines the time to keep points for
* `min`: return points starting from this timestamp
* `max`: return points up to this timestamp
* `limit`: maximum number of points to return"
  [session]
  (alia/prepare
   session
   (str
    "SELECT path,data,time FROM metric WHERE "
    "path IN ? AND tenant = '' AND rollup = ? AND period = ? "
    "AND time >= ? AND time <= ? ORDER BY time ASC;")))


(defn useq
  "Yields a cassandra use statement for a keyspace"
  [keyspace]
  (format "USE %s;" (name keyspace)))

;;
;; The next section contains a series of path matching functions


(defmulti aggregate-with
  "This transforms a raw list of points according to the provided aggregation
   method. Each point is stored as a list of data points, so multiple
   methods make sense (max, min, mean). Additionally, a raw method is
   provided"
  (comp first list))

(defmethod aggregate-with :mean
  [_ {:keys [data] :as metric}]
  (if (seq data)
    (-> metric
        (dissoc :data)
        (assoc :metric (/ (reduce + 0.0 data) (count data))))
    metric))

(defmethod aggregate-with :sum
  [_ {:keys [data] :as metric}]
  (-> metric
      (dissoc :data)
      (assoc :metric (reduce + 0.0 data))))

(defmethod aggregate-with :max
  [_ {:keys [data] :as metric}]
  (-> metric
      (dissoc :data)
      (assoc :metric (apply max data))))

(defmethod aggregate-with :min
  [_ {:keys [data] :as metric}]
  (-> metric
      (dissoc :data)
      (assoc :metric (apply min data))))

(defmethod aggregate-with :raw
  [_ {:keys [data] :as metric}]
  (-> metric
      (dissoc :data)
      (assoc :metric data)))

(defn max-points
  "Returns the maximum number of points to expect for
   a given resolution, time range and number of paths"
  [paths rollup from to]
  (-> (- to from)
      (/ rollup)
      (long)
      (inc)
      (* (count paths))
      (int)))

(defn fill-in
  "Fill in fetched data with nil metrics for a given time range"
  [nils [path data]]
  (hash-map path
            (->> (group-by :time data)
                 (merge nils)
                 (map (comp first val))
                 (sort-by :time)
                 (map :metric))))

(defn- batch
  "Creates a batch of prepared statements"
  [^PreparedStatement s values]
  (let [b (BatchStatement.)]
    (doseq [v values]
      (.add b (.bind s (into-array Object v))))
    b))

(defn cassandra-metric-store
  "Connect to cassandra and start a path fetching thread.
   The interval is fixed for now, at 1minute"
<<<<<<< HEAD
  [{:keys [keyspace cluster hints chan_size batch_size]
    :or   {hints {:replication {:class "SimpleStrategy"
                                :replication_factor 1}}
           chan_size 10000
           batch_size 500}}]
=======
  [{:keys [keyspace cluster hints repfactor]
    :or   {hints {:replication {:class "SimpleStrategy"
                                :replication_factor (or repfactor 3)}}}}]
>>>>>>> 618a40e1
  (info "creating cassandra metric store")
  (let [cluster (if (sequential? cluster) cluster [cluster])
        session (-> (alia/cluster {:contact-points cluster})
                    (alia/connect keyspace))
        insert! (insertq session)
        fetch!  (fetchq session)]
    (reify
      Metricstore
      (channel-for [this]
<<<<<<< HEAD
        (let [ch (chan chan_size)
              ch-p (partition-or-time batch_size ch batch_size 5)]
=======
        (let [ch   (chan 10000)
              ch-p (partition-or-time 500 ch 500 5)]
>>>>>>> 618a40e1
          (go-forever
           (let [payload (<! ch-p)]
             (try
               (let [values (map
                             #(let [{:keys [metric path time rollup period ttl]} %]
                                [(int ttl) [metric] (int rollup) (int period) path time])
                             payload)]
                 (take!
                  (alia/execute-chan session (batch insert! values) {:consistency :any})
                  (fn [rows-or-e]
                    (if (instance? Throwable rows-or-e)
                      (info rows-or-e "Cassandra error")
                      (debug "Batch written")))))
               (catch Exception e
                 (info e "Store processing exception")))))
          ch))
      (insert [this ttl data tenant rollup period path time]
        (alia/execute-chan
         session
         insert!
         {:values [ttl data tenant rollup period path time]}))
      (fetch [this agg paths tenant rollup period from to]
        (debug "fetching paths from store: " paths rollup period from to)
        (if-let [data (and (seq paths)
                           (->> (alia/execute
                                 session fetch!
                                 {:values [paths (int rollup) (int period)
                                           from to]
                                  :fetch-size Integer/MAX_VALUE})
                                (map (partial aggregate-with (keyword agg)))
                                (seq)))]
          (let [min-point  (:time (first data))
                max-point  (-> to (quot rollup) (* rollup))
                nil-points (->> (range min-point (inc max-point) rollup)
                                (map (fn [time] {time [{:time time}]}))
                                (reduce merge {}))
                by-path    (->> (group-by :path data)
                                (map (partial fill-in nil-points))
                                (reduce merge {}))]
            {:from min-point
             :to   max-point
             :step rollup
             :series by-path})
          {:from from
           :to to
           :step rollup
           :series {}})))))<|MERGE_RESOLUTION|>--- conflicted
+++ resolved
@@ -139,17 +139,11 @@
 (defn cassandra-metric-store
   "Connect to cassandra and start a path fetching thread.
    The interval is fixed for now, at 1minute"
-<<<<<<< HEAD
-  [{:keys [keyspace cluster hints chan_size batch_size]
+  [{:keys [keyspace cluster hints repfactor]
     :or   {hints {:replication {:class "SimpleStrategy"
-                                :replication_factor 1}}
+                                :replication_factor (or repfactor 3)}}
            chan_size 10000
            batch_size 500}}]
-=======
-  [{:keys [keyspace cluster hints repfactor]
-    :or   {hints {:replication {:class "SimpleStrategy"
-                                :replication_factor (or repfactor 3)}}}}]
->>>>>>> 618a40e1
   (info "creating cassandra metric store")
   (let [cluster (if (sequential? cluster) cluster [cluster])
         session (-> (alia/cluster {:contact-points cluster})
@@ -159,13 +153,8 @@
     (reify
       Metricstore
       (channel-for [this]
-<<<<<<< HEAD
-        (let [ch (chan chan_size)
+        (let [ch   (chan chan_size)
               ch-p (partition-or-time batch_size ch batch_size 5)]
-=======
-        (let [ch   (chan 10000)
-              ch-p (partition-or-time 500 ch 500 5)]
->>>>>>> 618a40e1
           (go-forever
            (let [payload (<! ch-p)]
              (try
