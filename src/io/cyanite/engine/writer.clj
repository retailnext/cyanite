(ns io.cyanite.engine.writer
  "The core of cyanite"
  (:require [io.cyanite.engine          :as engine]
            [com.stuartsierra.component :as component]
            [io.cyanite.engine.queue    :as q]
            [io.cyanite.index           :as index]
            [io.cyanite.store           :as store]
            [spootnik.reporter          :as r]
            [io.cyanite.pool            :refer [with-schedule set-thread-name!]]
            [clojure.tools.logging      :refer [info debug]]))

(defrecord Writer [index store engine pool reporter]
  component/Lifecycle
  (start [this]
    (info "starting writer engine")
    (with-schedule [pool 10]
      (set-thread-name! "cyanite-snapshot")
      (info "starting snapshot.")
      (doseq [metric (engine/snapshot! engine)]
        (engine/ingest! this metric)))
    this)
  (stop [this]
    this)
<<<<<<< HEAD
  engine/Acceptor
  (accept! [this metric]
    (q/add! writeq metric)))
=======
  engine/Ingester
  (ingest! [this metric]
    (index/register! index (:path metric))
    (store/insert! store metric)))
>>>>>>> 46f725cd
<|MERGE_RESOLUTION|>--- conflicted
+++ resolved
@@ -21,13 +21,7 @@
     this)
   (stop [this]
     this)
-<<<<<<< HEAD
-  engine/Acceptor
-  (accept! [this metric]
-    (q/add! writeq metric)))
-=======
   engine/Ingester
   (ingest! [this metric]
     (index/register! index (:path metric))
-    (store/insert! store metric)))
->>>>>>> 46f725cd
+    (store/insert! store metric)))