--- conflicted
+++ resolved
@@ -5,7 +5,6 @@
             :url "https://github.com/pyr/cyanite/tree/master/LICENSE"}
   :maintainer {:email "pyr@spootnik.org"}
   :main org.spootnik.cyanite
-<<<<<<< HEAD
   :dependencies [[org.clojure/clojure                       "1.6.0"]
                  [org.clojure/tools.logging                 "0.2.6"]
                  [org.clojure/tools.cli                     "0.2.4"]
@@ -13,28 +12,12 @@
                  [ring/ring-codec                           "1.0.0"]
                  [aleph                                     "0.3.0"]
                  [clj-yaml                                  "0.4.0"]
-                 [cc.qbits/alia                             "2.0.0-beta10"]
+                 [cc.qbits/alia                             "2.0.0-rc1"]
                  [net.jpountz.lz4/lz4                       "1.2.0"]
                  [org.xerial.snappy/snappy-java             "1.0.5"]
                  [org.slf4j/slf4j-log4j12                   "1.6.4"]
                  [log4j/apache-log4j-extras                 "1.0"]
                  [log4j/log4j                               "1.2.16"
-=======
-  :dependencies [[org.clojure/clojure             "1.6.0"]
-                 [org.clojure/tools.logging       "0.2.6"]
-                 [org.clojure/tools.cli           "0.2.4"]
-                 [commons-logging/commons-logging "1.1.3"]
-                 [ring/ring-codec                 "1.0.0"]
-                 [aleph                           "0.3.0"]
-                 [clj-yaml                        "0.4.0"]
-                 [cc.qbits/alia                   "2.0.0-rc1"]
-                 [net.jpountz.lz4/lz4             "1.2.0"]
-                 [org.xerial.snappy/snappy-java   "1.0.5"]
-                 [clucy                           "0.4.0"]
-                 [org.slf4j/slf4j-log4j12         "1.6.4"]
-                 [log4j/apache-log4j-extras       "1.0"]
-                 [log4j/log4j                     "1.2.16"
->>>>>>> 798b7acf
                   :exclusions [javax.mail/mail
                                javax.jms/jms
                                com.sun.jdkmk/jmxtools
